import _3DMaterials from '@spectrum-icons/workflow/3DMaterials';
import {cleanup, render, within} from '@testing-library/react';
import * as createId from '@react/react-spectrum/utils/createId';
import {FormItem} from '../';
import React from 'react';
import * as useId from '@react-aria/utils/src/useId';
import {FormItem as V2FormItem} from '@react/react-spectrum/Form';

describe('FormItem', () => {
  let label = 'hi';
  let labelFor = 'blah';
  let id = 'test-id';
  let datatestid = 'formItem';
  let useIdMock, createIdMock;

  function renderFormItem(FormItemComponent, props, numChildren) {
    let component = (
      <FormItemComponent data-testid={datatestid} {...props} >
        {numChildren > 0 && <button data-testid="testbutton">test child</button>}
        {numChildren > 1 && <button data-testid="testbutton2">test child2</button>}
      </FormItemComponent>
    );
    return render(component);
  }

  beforeAll(() => {
    useIdMock = jest.spyOn(useId, 'useId').mockImplementation(() => id);
    createIdMock = jest.spyOn(createId, 'default').mockImplementation(() => id);
  });

  afterAll(() => {
    useIdMock.mockRestore();
    createIdMock.mockRestore();
  });

  afterEach(() => {
    cleanup();
  });

  describe('with label', () => {
    it.each`
      Name                               | Component     | numChildren
      ${'v3 FormItem no children'}       | ${FormItem}   | ${0}
      ${'v2 FormItem no children'}       | ${V2FormItem} | ${0}
      ${'v3 FormItem one child'}         | ${FormItem}   | ${1}
      ${'v2 FormItem one child'}         | ${V2FormItem} | ${1}
      ${'v3 FormItem multiple children'} | ${FormItem}   | ${2}
      ${'v2 FormItem multiple children'} | ${V2FormItem} | ${2}
    `('$Name should render a label if provided', ({Component, numChildren}) => {
      let tree = renderFormItem(Component, {label, labelFor}, numChildren);
      let fieldLabel = tree.getByTestId(datatestid);
      expect(fieldLabel).toBeTruthy();
      expect(fieldLabel).toHaveAttribute('for', labelFor);
      expect(fieldLabel).toHaveAttribute('id', id);
      expect(within(fieldLabel).getByText(label)).toBeTruthy();
    });

    it.each`
<<<<<<< HEAD
      Name                               | Component     | numChildren
      ${'v3 FormItem no children'}       | ${FormItem}   | ${0}
      ${'v2 FormItem no children'}       | ${V2FormItem} | ${0}
      ${'v3 FormItem one child'}         | ${FormItem}   | ${1}
      ${'v2 FormItem one child'}         | ${V2FormItem} | ${1}
      ${'v3 FormItem multiple children'} | ${FormItem}   | ${2}
      ${'v2 FormItem multiple children'} | ${V2FormItem} | ${2}
    `('$Name supports an icon with the label if provided', ({Component, numChildren}) => {
      let tree = renderFormItem(Component, {label, labelFor, icon: <_3DMaterials />}, numChildren);
      let fieldLabel = tree.getByText(label);
      expect(within(fieldLabel).getByRole('img')).toBeTruthy();
=======
      Name                               | Component     | numChildren | props
      ${'v3 FormItem no children'}       | ${FormItem}   | ${0}        | ${{isRequired: true, necessityIndicator: 'icon'}}
      ${'v3 FormItem one child'}         | ${FormItem}   | ${1}        | ${{isRequired: true, necessityIndicator: 'icon'}}
      ${'v3 FormItem multiple children'} | ${FormItem}   | ${2}        | ${{isRequired: true, necessityIndicator: 'icon'}}
    `('$Name will show an asterix when required with icon indicator', ({Component, numChildren, props}) => {
      let tree = renderFormItem(Component, {label, labelFor, ...props}, numChildren);
      let fieldLabel = tree.getByTestId(datatestid);
      expect(within(fieldLabel).getByRole('presentation')).toBeTruthy();
>>>>>>> ed696be3
    });

    // Forwarding ref is v3 specific
    it.each`
      Name                               | Component     | numChildren
      ${'v3 FormItem no children'}       | ${FormItem}   | ${0}
      ${'v3 FormItem one child'}         | ${FormItem}   | ${1}
      ${'v3 FormItem multiple children'} | ${FormItem}   | ${2}
    `('$Name should attach the user provided ref to the label', ({Component, numChildren}) => {
      let ref = React.createRef();
      let tree = renderFormItem(Component, {label, labelFor, ref}, numChildren);
      let fieldLabel = tree.getByTestId(datatestid);
      expect(fieldLabel).toBe(ref.current);
    });

    it.each`
      Name                               | Component     | numChildren
      ${'v3 FormItem no children'}       | ${FormItem}   | ${0}
      ${'v2 FormItem no children'}       | ${V2FormItem} | ${0}
      ${'v3 FormItem one child'}         | ${FormItem}   | ${1}
      ${'v2 FormItem one child'}         | ${V2FormItem} | ${1}
      ${'v3 FormItem multiple children'} | ${FormItem}   | ${2}
      ${'v2 FormItem multiple children'} | ${V2FormItem} | ${2}
    `('$Name should allow for additional dom props', ({Component, numChildren}) => {
      let tree = renderFormItem(Component, {label, labelFor, disabled: true}, numChildren);
      let fieldLabel = tree.getByTestId(datatestid);
      expect(fieldLabel).toHaveAttribute('disabled', '');
    });

    it.each`
      Name                               | Component     | numChildren
      ${'v3 FormItem no children'}       | ${FormItem}   | ${0}
      ${'v2 FormItem no children'}       | ${V2FormItem} | ${0}
      ${'v3 FormItem multiple children'} | ${FormItem}   | ${2}
      ${'v2 FormItem multiple children'} | ${V2FormItem} | ${2}
    `('$Name should warn if labelFor is missing', ({Component, children}) => {
      let spyWarn = jest.spyOn(console, 'warn').mockImplementation(() => {});
      renderFormItem(Component, {label}, children);
      expect(spyWarn).toHaveBeenCalledWith(`Missing labelFor attribute on FormItem with label "${label}"`);
    });
  });

  describe('without label', () => {
    it.each`
      Name                               | Component     | numChildren
      ${'v3 FormItem no children'}       | ${FormItem}   | ${0}
      ${'v2 FormItem no children'}       | ${V2FormItem} | ${0}
      ${'v3 FormItem one child'}         | ${FormItem}   | ${1}
      ${'v2 FormItem one child'}         | ${V2FormItem} | ${1}
      ${'v3 FormItem multiple children'} | ${FormItem}   | ${2}
      ${'v2 FormItem multiple children'} | ${V2FormItem} | ${2}
    `('$Name should render a div if label wasn\'t provided', ({Component, numChildren}) => {
      let tree = renderFormItem(Component, {labelFor}, numChildren);
      let fieldLabel = tree.getByTestId(datatestid);
      expect(fieldLabel.tagName.toLowerCase()).toBe('div');
      expect(fieldLabel).not.toHaveAttribute('for');
      expect(fieldLabel).not.toHaveAttribute('id');
    });

    it.each`
      Name                               | Component     | numChildren
      ${'v3 FormItem no children'}       | ${FormItem}   | ${0}
<<<<<<< HEAD
      ${'v2 FormItem no children'}       | ${V2FormItem} | ${0}
      ${'v3 FormItem one child'}         | ${FormItem}   | ${1}
      ${'v2 FormItem one child'}         | ${V2FormItem} | ${1}
      ${'v3 FormItem multiple children'} | ${FormItem}   | ${2}
      ${'v2 FormItem multiple children'} | ${V2FormItem} | ${2}
    `('$Name doesn\'t support an icon if label isn\'t provided', ({Component, numChildren}) => {
      let tree = renderFormItem(Component, {labelFor, icon: <_3DMaterials />}, numChildren);
      let fieldLabel = tree.getByTestId(datatestid);
      expect(within(fieldLabel).queryByRole('img')).toBeFalsy();
    });

    it.each`
      Name                               | Component     | numChildren
      ${'v3 FormItem no children'}       | ${FormItem}   | ${0}
=======
>>>>>>> ed696be3
      ${'v3 FormItem one child'}         | ${FormItem}   | ${1}
      ${'v3 FormItem multiple children'} | ${FormItem}   | ${2}
    `('$Name should attach the user provided ref to the div', ({Component, numChildren}) => {
      let ref = React.createRef();
      let tree = renderFormItem(Component, {labelFor, ref}, numChildren);
      let fieldLabel = tree.getByTestId(datatestid);
      expect(fieldLabel).toBe(ref.current);
    });

    it.each`
      Name                               | Component     | numChildren
      ${'v3 FormItem no children'}       | ${FormItem}   | ${0}
      ${'v2 FormItem no children'}       | ${V2FormItem} | ${0}
      ${'v3 FormItem one child'}         | ${FormItem}   | ${1}
      ${'v2 FormItem one child'}         | ${V2FormItem} | ${1}
      ${'v3 FormItem multiple children'} | ${FormItem}   | ${2}
      ${'v2 FormItem multiple children'} | ${V2FormItem} | ${2}
    `('$Name should allow for additional dom props', ({Component, numChildren}) => {
      let tree = renderFormItem(Component, {labelFor, disabled: true}, numChildren);
      let fieldLabel = tree.getByTestId(datatestid);
      expect(fieldLabel).toHaveAttribute('disabled', '');
    });
  });

<<<<<<< HEAD
  describe('with no children', () => {
    it.each`
      Name             | Component     | label
      ${'v3 FormItem'} | ${FormItem}   | ${label}
      ${'v2 FormItem'} | ${V2FormItem} | ${label}
      ${'v3 FormItem'} | ${FormItem}   | ${null}
      ${'v2 FormItem'} | ${V2FormItem} | ${null}
    `('$Name should combine the provided class name and labelClassName', ({Component}) => {
      let tree = renderFormItem(Component, {label, labelFor, className: 'testClass', labelClassName: 'labelClass'}, 0);
      let fieldLabel = tree.getByText(label);
      expect(fieldLabel).toHaveAttribute('class', expect.stringContaining('testClass'));
      expect(fieldLabel).toHaveAttribute('class', expect.stringContaining('labelClass'));
    });
  });

=======
>>>>>>> ed696be3
  describe('with 1 child', () => {
    it.each`
      Name             | Component
      ${'v3 FormItem'} | ${FormItem}
      ${'v2 FormItem'} | ${V2FormItem}
    `('$Name should render with autogenerated child id and for', ({Component}) => {
      useIdMock.mockReturnValueOnce('first');
      useIdMock.mockReturnValueOnce('second');
      createIdMock.mockReturnValueOnce('first');
      createIdMock.mockReturnValueOnce('second');

      let tree = renderFormItem(Component, {label}, 1);
      let fieldLabel = tree.getByTestId(datatestid);
      expect(fieldLabel).toBeTruthy();
      expect(fieldLabel).toHaveAttribute('for', 'second');
      expect(fieldLabel).toHaveAttribute('id', 'first');
<<<<<<< HEAD
=======

      let wrapper = tree.getByTestId('wrapperId');
      expect(wrapper).toBeTruthy();
>>>>>>> ed696be3

      let button = tree.getByTestId('testbutton');
      expect(button).toHaveAttribute('id', 'second');
      expect(button).toHaveAttribute('aria-labelledby', 'first');
    });

    it.each`
      Name             | Component
      ${'v3 FormItem'} | ${FormItem}
      ${'v2 FormItem'} | ${V2FormItem}
    `('$Name shouldn\'t generate a console warning for missing labelFor prop', ({Component}) => {
      let spyWarn = jest.spyOn(console, 'warn').mockImplementation(() => {});
      renderFormItem(Component, {label}, 1);
      expect(spyWarn).not.toHaveBeenCalled();
    });
  });

  describe('with more than 1 child', () => {
    it.each`
      Name             | Component
      ${'v3 FormItem'} | ${FormItem}
      ${'v2 FormItem'} | ${V2FormItem}
    `('$Name should render with no autogenerated child props', ({Component}) => {
      useIdMock.mockReturnValueOnce('first');
      useIdMock.mockReturnValueOnce('second');
      createIdMock.mockReturnValueOnce('first');
      createIdMock.mockReturnValueOnce('second');

      let tree = renderFormItem(Component, {label, labelFor}, 2);
      let fieldLabel = tree.getByTestId(datatestid);
      expect(fieldLabel).toBeTruthy();
      expect(fieldLabel).toHaveAttribute('for', labelFor);
      expect(fieldLabel).toHaveAttribute('id', 'first');
<<<<<<< HEAD
=======

      let wrapper = tree.getByTestId('wrapperId');
      expect(wrapper).toBeTruthy();
>>>>>>> ed696be3

      let firstButton = tree.getByTestId('testbutton');
      expect(firstButton).toBeTruthy();
      expect(firstButton).not.toHaveAttribute('id');
      expect(firstButton).not.toHaveAttribute('aria-labelledby');

<<<<<<< HEAD
      let secondButton = tree.getByTestId('testbutton2');
      expect(secondButton).not.toHaveAttribute('id');
      expect(secondButton).not.toHaveAttribute('aria-labelledby');
    });

    it.each`
      Name             | Component
      ${'v3 FormItem'} | ${FormItem}
      ${'v2 FormItem'} | ${V2FormItem}
    `('$Name shouldn\'t combine the provided class name and labelClassName', ({Component}) => {
      let tree = renderFormItem(Component, {label, className: 'testClass', labelClassName: 'labelClass'}, 2);
      let fieldLabel = tree.getByText(label);
      expect(fieldLabel).toHaveAttribute('class', expect.not.stringContaining('testClass'));
      expect(fieldLabel).toHaveAttribute('class', expect.stringContaining('labelClass'));
=======
      let secondButton = within(wrapper).getByTestId('testbutton2');
      expect(secondButton).not.toHaveAttribute('id');
      expect(secondButton).not.toHaveAttribute('aria-labelledby');
>>>>>>> ed696be3
    });
  });
});<|MERGE_RESOLUTION|>--- conflicted
+++ resolved
@@ -1,4 +1,3 @@
-import _3DMaterials from '@spectrum-icons/workflow/3DMaterials';
 import {cleanup, render, within} from '@testing-library/react';
 import * as createId from '@react/react-spectrum/utils/createId';
 import {FormItem} from '../';
@@ -56,19 +55,6 @@
     });
 
     it.each`
-<<<<<<< HEAD
-      Name                               | Component     | numChildren
-      ${'v3 FormItem no children'}       | ${FormItem}   | ${0}
-      ${'v2 FormItem no children'}       | ${V2FormItem} | ${0}
-      ${'v3 FormItem one child'}         | ${FormItem}   | ${1}
-      ${'v2 FormItem one child'}         | ${V2FormItem} | ${1}
-      ${'v3 FormItem multiple children'} | ${FormItem}   | ${2}
-      ${'v2 FormItem multiple children'} | ${V2FormItem} | ${2}
-    `('$Name supports an icon with the label if provided', ({Component, numChildren}) => {
-      let tree = renderFormItem(Component, {label, labelFor, icon: <_3DMaterials />}, numChildren);
-      let fieldLabel = tree.getByText(label);
-      expect(within(fieldLabel).getByRole('img')).toBeTruthy();
-=======
       Name                               | Component     | numChildren | props
       ${'v3 FormItem no children'}       | ${FormItem}   | ${0}        | ${{isRequired: true, necessityIndicator: 'icon'}}
       ${'v3 FormItem one child'}         | ${FormItem}   | ${1}        | ${{isRequired: true, necessityIndicator: 'icon'}}
@@ -77,7 +63,6 @@
       let tree = renderFormItem(Component, {label, labelFor, ...props}, numChildren);
       let fieldLabel = tree.getByTestId(datatestid);
       expect(within(fieldLabel).getByRole('presentation')).toBeTruthy();
->>>>>>> ed696be3
     });
 
     // Forwarding ref is v3 specific
@@ -140,23 +125,6 @@
     it.each`
       Name                               | Component     | numChildren
       ${'v3 FormItem no children'}       | ${FormItem}   | ${0}
-<<<<<<< HEAD
-      ${'v2 FormItem no children'}       | ${V2FormItem} | ${0}
-      ${'v3 FormItem one child'}         | ${FormItem}   | ${1}
-      ${'v2 FormItem one child'}         | ${V2FormItem} | ${1}
-      ${'v3 FormItem multiple children'} | ${FormItem}   | ${2}
-      ${'v2 FormItem multiple children'} | ${V2FormItem} | ${2}
-    `('$Name doesn\'t support an icon if label isn\'t provided', ({Component, numChildren}) => {
-      let tree = renderFormItem(Component, {labelFor, icon: <_3DMaterials />}, numChildren);
-      let fieldLabel = tree.getByTestId(datatestid);
-      expect(within(fieldLabel).queryByRole('img')).toBeFalsy();
-    });
-
-    it.each`
-      Name                               | Component     | numChildren
-      ${'v3 FormItem no children'}       | ${FormItem}   | ${0}
-=======
->>>>>>> ed696be3
       ${'v3 FormItem one child'}         | ${FormItem}   | ${1}
       ${'v3 FormItem multiple children'} | ${FormItem}   | ${2}
     `('$Name should attach the user provided ref to the div', ({Component, numChildren}) => {
@@ -181,24 +149,6 @@
     });
   });
 
-<<<<<<< HEAD
-  describe('with no children', () => {
-    it.each`
-      Name             | Component     | label
-      ${'v3 FormItem'} | ${FormItem}   | ${label}
-      ${'v2 FormItem'} | ${V2FormItem} | ${label}
-      ${'v3 FormItem'} | ${FormItem}   | ${null}
-      ${'v2 FormItem'} | ${V2FormItem} | ${null}
-    `('$Name should combine the provided class name and labelClassName', ({Component}) => {
-      let tree = renderFormItem(Component, {label, labelFor, className: 'testClass', labelClassName: 'labelClass'}, 0);
-      let fieldLabel = tree.getByText(label);
-      expect(fieldLabel).toHaveAttribute('class', expect.stringContaining('testClass'));
-      expect(fieldLabel).toHaveAttribute('class', expect.stringContaining('labelClass'));
-    });
-  });
-
-=======
->>>>>>> ed696be3
   describe('with 1 child', () => {
     it.each`
       Name             | Component
@@ -215,12 +165,7 @@
       expect(fieldLabel).toBeTruthy();
       expect(fieldLabel).toHaveAttribute('for', 'second');
       expect(fieldLabel).toHaveAttribute('id', 'first');
-<<<<<<< HEAD
-=======
-
-      let wrapper = tree.getByTestId('wrapperId');
-      expect(wrapper).toBeTruthy();
->>>>>>> ed696be3
+
 
       let button = tree.getByTestId('testbutton');
       expect(button).toHaveAttribute('id', 'second');
@@ -254,38 +199,16 @@
       expect(fieldLabel).toBeTruthy();
       expect(fieldLabel).toHaveAttribute('for', labelFor);
       expect(fieldLabel).toHaveAttribute('id', 'first');
-<<<<<<< HEAD
-=======
-
-      let wrapper = tree.getByTestId('wrapperId');
-      expect(wrapper).toBeTruthy();
->>>>>>> ed696be3
+
 
       let firstButton = tree.getByTestId('testbutton');
       expect(firstButton).toBeTruthy();
       expect(firstButton).not.toHaveAttribute('id');
       expect(firstButton).not.toHaveAttribute('aria-labelledby');
 
-<<<<<<< HEAD
       let secondButton = tree.getByTestId('testbutton2');
       expect(secondButton).not.toHaveAttribute('id');
       expect(secondButton).not.toHaveAttribute('aria-labelledby');
     });
-
-    it.each`
-      Name             | Component
-      ${'v3 FormItem'} | ${FormItem}
-      ${'v2 FormItem'} | ${V2FormItem}
-    `('$Name shouldn\'t combine the provided class name and labelClassName', ({Component}) => {
-      let tree = renderFormItem(Component, {label, className: 'testClass', labelClassName: 'labelClass'}, 2);
-      let fieldLabel = tree.getByText(label);
-      expect(fieldLabel).toHaveAttribute('class', expect.not.stringContaining('testClass'));
-      expect(fieldLabel).toHaveAttribute('class', expect.stringContaining('labelClass'));
-=======
-      let secondButton = within(wrapper).getByTestId('testbutton2');
-      expect(secondButton).not.toHaveAttribute('id');
-      expect(secondButton).not.toHaveAttribute('aria-labelledby');
->>>>>>> ed696be3
-    });
   });
 });