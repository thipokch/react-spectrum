--- conflicted
+++ resolved
@@ -12,9 +12,6 @@
 
 import AlertMedium from '@spectrum-icons/ui/AlertMedium';
 import ChevronDownMedium from '@spectrum-icons/ui/ChevronDownMedium';
-<<<<<<< HEAD
-import {classNames, dimensionValue, SlotProvider, useDOMRef, useIsMobileDevice, useStyleProps, useUnwrapDOMRef} from '@react-spectrum/utils';
-=======
 import {
   classNames,
   dimensionValue,
@@ -24,7 +21,6 @@
   useStyleProps,
   useUnwrapDOMRef
 } from '@react-spectrum/utils';
->>>>>>> cf64e99e
 import {DismissButton, useOverlayPosition} from '@react-aria/overlays';
 import {DOMRef, DOMRefValue, FocusableRefValue, LabelPosition} from '@react-types/shared';
 import {FieldButton} from '@react-spectrum/button';
@@ -148,17 +144,7 @@
       let width = unwrappedTriggerRef.current.offsetWidth;
       setButtonWidth(width);
     }
-<<<<<<< HEAD
-  }, [scale, isMobile, triggerRef, state.selectedKey]);
-
-
-  let onResize = useCallback(() => {
-    let width = unwrappedTriggerRef.current.offsetWidth;
-    setButtonWidth(width);
-  }, [unwrappedTriggerRef, setButtonWidth]);
-=======
   }, [unwrappedTriggerRef, setButtonWidth, isMobile]);
->>>>>>> cf64e99e
 
   useResizeObserver({
     ref: unwrappedTriggerRef,
