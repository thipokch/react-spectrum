--- conflicted
+++ resolved
@@ -70,27 +70,25 @@
     docker:
       - image: circleci/node:12
     resource_class: xlarge
-
-    working_directory: ~/react-spectrum
-    steps:
-      - restore_cache:
-          key: react-spectrum-{{ .Environment.CIRCLE_SHA1 }}
+    environment:
+      CACHE_VERSION: v1
+
+    working_directory: ~/react-spectrum
+    steps:
+      - restore_cache:
+          key: react-spectrum-{{ .Environment.CACHE_VERSION }}-{{ .Environment.CIRCLE_SHA1 }}
 
       - run:
           name: test ssr
           command: yarn test:ssr
 
-
   test:
     parallelism: 3
     docker:
       - image: circleci/node:12
-<<<<<<< HEAD
-    resource_class: xlarge
-=======
-    environment:
-      CACHE_VERSION: v1
->>>>>>> 3a1f1549
+    resource_class: xlarge
+    environment:
+      CACHE_VERSION: v1
 
     working_directory: ~/react-spectrum
     steps:
@@ -120,31 +118,26 @@
     docker:
       - image: circleci/node:12
     resource_class: xlarge
-
-    working_directory: ~/react-spectrum
-    steps:
-      - restore_cache:
-          key: react-spectrum-{{ .Environment.CIRCLE_SHA1 }}
+    environment:
+      CACHE_VERSION: v1
+
+    working_directory: ~/react-spectrum
+    steps:
+      - restore_cache:
+          key: react-spectrum17-{{ .Environment.CACHE_VERSION }}-{{ .Environment.CIRCLE_SHA1 }}
 
       - run:
           name: test ssr
           command: |
-            yarn add -W react@^17.0.1 react-dom@^17.0.1
             yarn test:ssr
 
-<<<<<<< HEAD
-  test_17:
+  test-17:
     parallelism: 3
     docker:
       - image: circleci/node:12
     resource_class: xlarge
-=======
-  test-17:
-    docker:
-      - image: circleci/node:12
-    environment:
-      CACHE_VERSION: v1
->>>>>>> 3a1f1549
+    environment:
+      CACHE_VERSION: v1
 
     working_directory: ~/react-spectrum
     steps:
@@ -156,7 +149,6 @@
       - run:
           name: test
           command: |
-            yarn add -W react@^17.0.1 react-dom@^17.0.1
             shopt -s globstar
             TESTFILES=$(circleci tests glob "**/*.test.[tj]{s,sx}" | circleci tests split)
             JEST_JUNIT_OUTPUT_NAME="junit-17.xml" yarn test ${TESTFILES}
@@ -332,8 +324,8 @@
   version: 2
   commit:
     jobs:
-      - install
-<<<<<<< HEAD
+      - insta
+      - install-17ll
       - test-ssr:
           requires:
             - install
@@ -342,15 +334,8 @@
             - install
       - test-ssr-17:
           requires:
-            - install
-      - test_17:
-=======
-      - install-17
-      - test:
-          requires:
-            - install
+            - install-17
       - test-17:
->>>>>>> 3a1f1549
           requires:
             - install-17
       - lint:
@@ -376,12 +361,8 @@
             - lint
             - test-ssr
             - test
-<<<<<<< HEAD
-            - test_17
             - test-ssr-17
-=======
             - test-17
->>>>>>> 3a1f1549
             - storybook
             - storybook-17
             - docs
