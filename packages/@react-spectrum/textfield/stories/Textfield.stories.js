--- conflicted
+++ resolved
@@ -121,7 +121,6 @@
   .add('custom width small, labelPosition: side',
     () => render({icon: <Info />, validationState: 'invalid', width: '30px', labelPosition: 'side'})
   )
-<<<<<<< HEAD
   .add('in a scrolling container',
     () => (
       <div style={{height: '500px', width: '100%', overflow: 'auto'}}>
@@ -130,10 +129,9 @@
         </div>
       </div>
     )
-=======
+  )
   .add('placeholder arabic',
     () => render({placeholder: 'أدخل رقماً'})
->>>>>>> edf709c3
   );
 
 function render(props = {}) {
