/*
 * Copyright 2020 Adobe. All rights reserved.
 * This file is licensed to you under the Apache License, Version 2.0 (the "License");
 * you may not use this file except in compliance with the License. You may obtain a copy
 * of the License at http://www.apache.org/licenses/LICENSE-2.0
 *
 * Unless required by applicable law or agreed to in writing, software distributed under
 * the License is distributed on an "AS IS" BASIS, WITHOUT WARRANTIES OR REPRESENTATIONS
 * OF ANY KIND, either express or implied. See the License for the specific language
 * governing permissions and limitations under the License.
 */

import {AriaColorFieldProps} from '@react-types/color';
import {ColorFieldState} from '@react-stately/color';
import {
  HTMLAttributes,
  LabelHTMLAttributes,
  RefObject,
  useCallback,
  useState
} from 'react';
import {mergeProps, useId} from '@react-aria/utils';
import {useFocusWithin, useScrollWheel} from '@react-aria/interactions';
import {useFormattedTextField} from '@react-aria/textfield';
import {useSpinButton} from '@react-aria/spinbutton';

interface ColorFieldAria {
  /** Props for the label element. */
  labelProps: LabelHTMLAttributes<HTMLLabelElement>,
  /** Props for the input element. */
  inputProps: HTMLAttributes<HTMLInputElement>
}

/**
 * Provides the behavior and accessibility implementation for a color field component.
 * Color fields allow users to enter and adjust a hex color value.
 */
export function useColorField(
  props: AriaColorFieldProps,
  state: ColorFieldState,
  ref: RefObject<HTMLInputElement>
): ColorFieldAria {
  let {
    isDisabled,
    isReadOnly,
    isRequired
  } = props;

  let {
    colorValue,
    inputValue,
    commit,
    increment,
    decrement,
    incrementToMax,
    decrementToMin
  } = state;

  let inputId = useId();
  let {spinButtonProps} = useSpinButton(
    {
      isDisabled,
      isReadOnly,
      isRequired,
      maxValue: 0xFFFFFF,
      minValue: 0,
      onIncrement: increment,
      onIncrementToMax: incrementToMax,
      onDecrement: decrement,
      onDecrementToMin: decrementToMin,
      value: colorValue ? colorValue.toHexInt() : undefined,
      textValue: colorValue ? colorValue.toString('hex') : undefined
    }
  );

  let [focusWithin, setFocusWithin] = useState(false);
  let {focusWithinProps} = useFocusWithin({isDisabled, onFocusWithinChange: setFocusWithin});

  let onWheel = useCallback((e) => {
    if (Math.abs(e.deltaY) <= Math.abs(e.deltaX)) {
      return;
    }
    if (e.deltaY > 0) {
      increment();
    } else if (e.deltaY < 0) {
      decrement();
    }
  }, [isReadOnly, isDisabled, decrement, increment]);
  // If the input isn't supposed to receive input, disable scrolling.
  let scrollingDisabled = isDisabled || isReadOnly || !focusWithin;
  useScrollWheel({onScroll: onWheel, isDisabled: scrollingDisabled}, ref);

  let onChange = value => {
    state.setInputValue(value);
  };

<<<<<<< HEAD
  let {labelProps, inputProps} = useTextField(
    // @ts-ignore - ignore unused incompatible props
=======
  let {labelProps, inputProps} = useFormattedTextField(
>>>>>>> da3dc020
    mergeProps(props, {
      id: inputId,
      value: inputValue,
      type: 'text',
      autoComplete: 'off',
      onChange
    }), state, ref);

  return {
    labelProps,
    inputProps: mergeProps(inputProps, spinButtonProps, focusWithinProps, {
      role: 'textbox',
      'aria-valuemax': null,
      'aria-valuemin': null,
      'aria-valuenow': null,
      'aria-valuetext': null,
      autoCorrect: 'off',
      onBlur: commit
    })
  };
}<|MERGE_RESOLUTION|>--- conflicted
+++ resolved
@@ -94,12 +94,7 @@
     state.setInputValue(value);
   };
 
-<<<<<<< HEAD
-  let {labelProps, inputProps} = useTextField(
-    // @ts-ignore - ignore unused incompatible props
-=======
   let {labelProps, inputProps} = useFormattedTextField(
->>>>>>> da3dc020
     mergeProps(props, {
       id: inputId,
       value: inputValue,
