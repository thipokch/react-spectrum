/*
 * Copyright 2020 Adobe. All rights reserved.
 * This file is licensed to you under the Apache License, Version 2.0 (the "License");
 * you may not use this file except in compliance with the License. You may obtain a copy
 * of the License at http://www.apache.org/licenses/LICENSE-2.0
 *
 * Unless required by applicable law or agreed to in writing, software distributed under
 * the License is distributed on an "AS IS" BASIS, WITHOUT WARRANTIES OR REPRESENTATIONS
 * OF ANY KIND, either express or implied. See the License for the specific language
 * governing permissions and limitations under the License.
 */


 // TODO: Move the below into combobox types
import {chain, mergeProps} from '@react-aria/utils';
import {CollectionBase, SingleSelection} from '@react-types/shared';
import {ComboBoxState} from '@react-stately/combobox';
import {FocusEvent, HTMLAttributes, useEffect, useState} from 'react';
import {useMenuTrigger} from '@react-aria/menu';
import {useSelectableCollection} from '@react-aria/selection';
import {useTextField} from '@react-aria/textfield';

interface ComboBoxProps<T> extends CollectionBase<T>, SingleSelection {
  isOpen?: boolean,
  defaultOpen?: boolean,
  onOpenChange?: (isOpen: boolean) => void,
  inputValue?: string,
  defaultInputValue?: string,
  onInputChange?: (value: string) => void,
  onFilter?: (value: string) => void,
  allowsCustomValue?: boolean,
  onCustomValue?: (value: string) => void,
  completionMode?: 'suggest' | 'complete',
  menuTrigger?: 'focus' | 'input' | 'manual',
  shouldFlip?: boolean
}

interface AriaComboBoxProps<T> extends ComboBoxProps<T> {
  triggerRef,
  inputRef,
  layout,
  onBlur?: (e: FocusEvent<Element>) => void, // don't think these two (blur/focus) should be added?
  onFocus?: (e: FocusEvent<Element>) => void,
  setIsFocused: (e: boolean) => void
}

interface ComboBoxAria {
  triggerProps: HTMLAttributes<HTMLElement>,
  inputProps: HTMLAttributes<HTMLElement>,
  menuProps: HTMLAttributes<HTMLElement>,
  labelProps: HTMLAttributes<HTMLElement>
}

export function useComboBox<T>(props: AriaComboBoxProps<T>, state: ComboBoxState<T>): ComboBoxAria {
  // TODO: destructure props

  let {menuTriggerProps, menuProps} = useMenuTrigger(
    {
      ref: props.triggerRef
    },
    state
  );

  let onChange = (val) => {
    state.setValue(val);

    // If user deletes entry in textfield, clear combobox selection
    // Probably needs more conditions here (shouldn't clear in controlled?)
    // Move into a useEffect?
    if (val === '' && state.selectedKey) {
      // don't use clearSelection? For some reason toggleSelection doesn't work
      state.selectionManager.clearSelection();
      // state.selectionManager.toggleSelection(state.selectedKey);
    }
    state.open();
  };


  // Perhaps this goes into stately
  useEffect(() => {
    // Perhaps replace the below with state.selectedItem?
    let selectedItem = state.selectedKey ? state.collection.getItem(state.selectedKey) : null;
    if (selectedItem) {
      let itemText = selectedItem.textValue || selectedItem.rendered as string; // how should we handle this? rendered is typed as an object

      // Throw error if controlled inputValue and controlled selectedKey don't match
      if (props.inputValue && props.selectedKey && (props.inputValue !== itemText)) {
        throw new Error('Mismatch between selected item and inputValue!');
      }

      // Update textfield value if new item is selected
      // Only do this if not controlled?
      if (itemText !== state.value && !(props.inputValue)) {
        state.setValue(itemText);
      }
    } else {
      if (props.inputValue) {
        // TODO find item that has matching text and set as selectedKey
        // If none found, make invalid?
      }
    }
  }, [state.selectedKey, props.inputValue, props.selectedKey]);


  // TODO: Refine the below, feels weird to have focusedItem and also need to still do state.selectionManger.focusedKey
  let [focusedKeyId, setFocusedKeyId] = useState(null);
  let focusedItem = state.selectionManager.focusedKey ? state.collection.getItem(state.selectionManager.focusedKey) : null;
  useEffect(() => {
    if (focusedItem) {
      setFocusedKeyId(`${menuProps.id}-option-${focusedItem.key}`);
    }
  }, [state.selectionManager.focusedKey, state.collection, focusedItem, setFocusedKeyId, menuProps.id]);


  // Using layout initiated from ComboBox, generate the keydown handlers for textfield (arrow up/down to navigate through menu when focus in the textfield)
  let {collectionProps} = useSelectableCollection({
    selectionManager: state.selectionManager,
    keyboardDelegate: props.layout,
    shouldTypeAhead: false,
    disallowEmptySelection: true
  });

  let onBlur = (e) => {
    state.close();

    // If user is clicking on the combobox button, early return so we don't change textfield focus state, update the selected key erroneously
    // and trigger close menu twice
    // TODO add a condition here that also checks if you are clicking on the popover menu item
    // if so set focus back onto the input menu
    if (props.triggerRef && props.triggerRef.current.contains(e.relatedTarget)) {
      return;
    }

    if (props.onBlur) {
      props.onBlur(e);
    }

    props.setIsFocused(false);

    // A bit strange behavior when isOpen is true, menu can't close so you can't tab away from the
    // textfield, almost like a focus trap

    if (state.isOpen && focusedItem) {
      state.setSelectedKey(state.selectionManager.focusedKey);
    }
  };

  let onFocus = () => {
    props.setIsFocused(true);
  };

  // For textfield specific keydown operations
  let onKeyDown = (e) => {
    switch (e.key) {
      case 'Enter':
        if (state.isOpen && focusedItem) {
          state.setSelectedKey(state.selectionManager.focusedKey);
          state.close();
        }
        break;
      case 'Escape':
        state.close();
        break;
      case 'ArrowDown':
        if (!state.isOpen) {
          state.toggle('first');
        } else if (!focusedItem) {
          let firstKey = state.collection.getFirstKey();
          state.selectionManager.setFocusedKey(firstKey);
        }
        break;
      case 'ArrowUp':
        if (!state.isOpen) {
          state.toggle('last');
        } else if (!focusedItem) {
          let firstKey = state.collection.getFirstKey();
          state.selectionManager.setFocusedKey(firstKey);
        }
        break;
    }
  };

  // Return focus to textfield if user clicks menu trigger button
  let onPress = (e) => {
    if (e.pointerType === 'touch') {
      props.inputRef.current.focus();
<<<<<<< HEAD
      //props.inputRef.selectionStart = 0;
      //props.inputRef.selectionEnd = 0;
      state.toggle(null, true);
=======
      // props.inputRef.selectionStart = 0;
      // props.inputRef.selectionEnd = 0;
>>>>>>> 9d3d0da4
    }
  };

  let onPressStart = (e) => {
    if (e.pointerType !== 'touch') {
      props.inputRef.current.focus();
      state.toggle(e.pointerType === 'keyboard' || e.pointerType === 'virtual' ? 'first' : null, true);
    }
  };

  let {labelProps, inputProps} = useTextField({
    ...props,
    onChange,
    onKeyDown: chain(collectionProps.onKeyDown, onKeyDown),
    onBlur,
    value: state.value,
    onFocus: chain(props.onFocus, onFocus)
  }, props.inputRef);

  return {
    labelProps,
    triggerProps: {
      ...menuTriggerProps,
      tabIndex: -1,
      onPress,
      onPressStart
    },
    inputProps: {
      // TODO: double check that user provided id gets sent to textfield and not to wrapper div
      ...inputProps,
      role: 'combobox',
      'aria-controls': state.isOpen ? menuProps.id : undefined,
      'aria-autocomplete': props.completionMode === 'suggest' ? 'list' : 'both',
      'aria-activedescendant': state.isOpen ? focusedKeyId : undefined
    },
    menuProps
  };
}<|MERGE_RESOLUTION|>--- conflicted
+++ resolved
@@ -184,14 +184,9 @@
   let onPress = (e) => {
     if (e.pointerType === 'touch') {
       props.inputRef.current.focus();
-<<<<<<< HEAD
       //props.inputRef.selectionStart = 0;
       //props.inputRef.selectionEnd = 0;
       state.toggle(null, true);
-=======
-      // props.inputRef.selectionStart = 0;
-      // props.inputRef.selectionEnd = 0;
->>>>>>> 9d3d0da4
     }
   };
 
