<<<<<<< HEAD
import {cleanup, fireEvent, render, waitForDomChange, within} from '@testing-library/react';
=======
/*
 * Copyright 2020 Adobe. All rights reserved.
 * This file is licensed to you under the Apache License, Version 2.0 (the "License");
 * you may not use this file except in compliance with the License. You may obtain a copy
 * of the License at http://www.apache.org/licenses/LICENSE-2.0
 *
 * Unless required by applicable law or agreed to in writing, software distributed under
 * the License is distributed on an "AS IS" BASIS, WITHOUT WARRANTIES OR REPRESENTATIONS
 * OF ANY KIND, either express or implied. See the License for the specific language
 * governing permissions and limitations under the License.
 */

import {cleanup, render} from '@testing-library/react';
>>>>>>> edbe9c5a
import {Item, Menu, Section} from '../';
import {MenuContext} from '../src/context';
import {Provider} from '@react-spectrum/provider';
import React from 'react';
import scaleMedium from '@adobe/spectrum-css-temp/vars/spectrum-medium-unique.css';
import themeLight from '@adobe/spectrum-css-temp/vars/spectrum-light-unique.css';
import {triggerPress} from '@react-spectrum/test-utils';
import {Menu as V2Menu, MenuDivider as V2MenuDivider, MenuHeading as V2MenuHeading, MenuItem as V2MenuItem} from '@react/react-spectrum/Menu';

let menuId = 'menu-id';

let theme = {
  light: themeLight,
  medium: scaleMedium
};

let withSection = [
  {name: 'Heading 1', children: [
    {name: 'Foo'},
    {name: 'Bar'},
    {name: 'Baz'}
  ]},
  {name: 'Heading 2', children: [
    {name: 'Blah'},
    {name: 'Bleh'}
  ]}
];

function renderComponent(Component, contextProps = {}, props) {
  if (Component === V2Menu) {
    return render(
      <V2Menu id={menuId} {...props}>
        <V2MenuHeading>
          Heading 1
        </V2MenuHeading>
        <V2MenuItem role="menuitemradio" value="foo">
          Foo
        </V2MenuItem>
        <V2MenuItem role="menuitemradio" value="bar">
          Bar
        </V2MenuItem>
        <V2MenuItem role="menuitemradio" value="baz" disabled>
          Baz
        </V2MenuItem>
        <V2MenuDivider />
        <V2MenuHeading>
          Heading 2
        </V2MenuHeading>
        <V2MenuItem role="menuitemradio" value="blah">
          Blah
        </V2MenuItem>
        <V2MenuItem role="menuitemradio" value="bleh">
          Bleh
        </V2MenuItem>
      </V2Menu>
    );
  } else {
    return render(
      <Provider theme={theme}>
        <MenuContext.Provider value={contextProps}>
          <Menu id={menuId} items={withSection} itemKey="name" {...props}>
            {item => (
              <Section items={item.children} title={item.name}>
                {item => <Item childItems={item.children}>{item.name}</Item>}
              </Section>
            )}
          </Menu>
        </MenuContext.Provider>
      </Provider>
    );
  }
}

describe('Menu', function () {
  let offsetWidth, offsetHeight;
  let onSelectionChange = jest.fn();
  let onSelect = jest.fn();

  beforeAll(function () {
    offsetWidth = jest.spyOn(window.HTMLElement.prototype, 'offsetWidth', 'get').mockImplementation(() => 1000);
    offsetHeight = jest.spyOn(window.HTMLElement.prototype, 'offsetHeight', 'get').mockImplementation(() => 1000);
  });

  beforeEach(() => {
  });
  
  afterEach(() => {
    onSelectionChange.mockClear();
    cleanup();
  });

  afterAll(function () {
    offsetWidth.mockReset();
    offsetHeight.mockReset();
  });
  
  it.each`
    Name        | Component | props
    ${'Menu'}   | ${Menu}   | ${{}}
    ${'V2Menu'} | ${V2Menu} | ${{}}
  `('$Name renders properly', async function ({Component}) {
    let tree = renderComponent(Component);
    await waitForDomChange();
    let menu = tree.getByRole('menu');
    expect(menu).toBeTruthy();
    if (Component === Menu) {
      expect(menu).toHaveAttribute('aria-orientation', 'vertical');
    }
    
    let headings = within(menu).getAllByRole('heading');
    expect(headings.length).toBe(2);

    for (let heading of headings) {
      expect(heading).toHaveAttribute('aria-level', '3');
    }
    let heading1 = within(menu).getByText('Heading 1');
    let heading2 = within(menu).getByText('Heading 2');
    expect(heading1).toBeTruthy();
    expect(heading2).toBeTruthy();

    let dividers = within(menu).getAllByRole('separator');
    expect(dividers.length).toBe(1);

    let items = within(menu).getAllByRole('menuitemradio');
    expect(items.length).toBe(5);
    for (let item of items) {
      if (Component === Menu) {
        expect(item).toHaveAttribute('tabindex');
        expect(item).toHaveAttribute('aria-checked');
        expect(item).toHaveAttribute('aria-disabled');
      }
    }
    let item1 = within(menu).getByText('Foo');
    let item2 = within(menu).getByText('Bar');
    let item3 = within(menu).getByText('Baz');
    let item4 = within(menu).getByText('Blah');
    let item5 = within(menu).getByText('Bleh');

    expect(item1).toBeTruthy();
    expect(item2).toBeTruthy();
    expect(item3).toBeTruthy();
    expect(item4).toBeTruthy();
    expect(item5).toBeTruthy();
    expect(item3).toBeTruthy();
  });

  it.each`
    Name        | Component | props
    ${'Menu'}   | ${Menu}   | ${{}}
    ${'V2Menu'} | ${V2Menu} | ${{}}
  `('$Name allows user to change menu item focus via up/down arrow keys', async function ({Component, props}) {
    let tree = renderComponent(Component, {}, props);
    await waitForDomChange();
    let menu = tree.getByRole('menu');
    let menuItems = within(menu).getAllByRole('menuitemradio');
    let selectedItem = menuItems[0];
    expect(selectedItem).toBe(document.activeElement);
    fireEvent.keyDown(selectedItem, {key: 'ArrowDown', code: 40, charCode: 40});
    let nextSelectedItem = menuItems[1];
    expect(nextSelectedItem).toBe(document.activeElement);
    fireEvent.keyDown(nextSelectedItem, {key: 'ArrowUp', code: 38, charCode: 38});
    expect(selectedItem).toBe(document.activeElement);
  });

  // V3 only behavior
  it.each`
    Name        | Component | props
    ${'Menu'}   | ${Menu}   | ${{}}
  `('$Name wraps focus from first to last/last to first item if up/down arrow is pressed', async function ({Component, props}) {
    let tree = renderComponent(Component, {}, props);
    await waitForDomChange();
    let menu = tree.getByRole('menu');
    let menuItems = within(menu).getAllByRole('menuitemradio');
    let firstItem = menuItems[0];
    expect(firstItem).toBe(document.activeElement);
    fireEvent.keyDown(firstItem, {key: 'ArrowUp', code: 38, charCode: 38});
    let lastItem = menuItems[menuItems.length - 1];
    expect(lastItem).toBe(document.activeElement);
    fireEvent.keyDown(lastItem, {key: 'ArrowDown', code: 40, charCode: 40});
    expect(firstItem).toBe(document.activeElement);
  });

  it.each`
    Name        | Component | props
    ${'Menu'}   | ${Menu}   | ${{role: 'listbox', defaultSelectedKeys: ['Blah']}}
  `('$Name renders with the right aria props if menu role is listbox', async function ({Component, props}) {
    let tree = renderComponent(Component, {}, props);
    await waitForDomChange();
    let menu = tree.getByRole('listbox');
    let menuItems = within(menu).getAllByRole('option');
    expect(menuItems.length).toBe(5);

    let selectedItem = menuItems[3];
    expect(selectedItem).toHaveAttribute('aria-selected', 'true');

    let nonSelectedItem = menuItems[1];
    expect(nonSelectedItem).toHaveAttribute('aria-selected', 'false');
  });
  
  describe('supports single selection', function () {
    it.each`
      Name        | Component | props
      ${'Menu'}   | ${Menu}   | ${{onSelectionChange, defaultSelectedKeys: ['Blah']}}
    `('$Name supports defaultSelectedKeys (uncontrolled)', async function ({Component, props}) {
      // Check that correct menu item is selected by default
      let tree = renderComponent(Component, {}, props);
      await waitForDomChange();
      let menu = tree.getByRole('menu');
      let menuItems = within(menu).getAllByRole('menuitemradio');
      let selectedItem = menuItems[3];
      expect(selectedItem).toBe(document.activeElement);
      expect(selectedItem).toHaveAttribute('aria-checked', 'true');
      expect(selectedItem).toHaveAttribute('tabindex', '0');
      let itemText = within(selectedItem).getByText('Blah');
      expect(itemText).toBeTruthy();
      let checkmark = within(selectedItem).getByRole('img');
      expect(checkmark).toBeTruthy();
    
      // Select a different menu item via enter
      let nextSelectedItem = menuItems[4];
      fireEvent.keyDown(nextSelectedItem, {key: 'Enter', code: 13, charCode: 13});
      expect(nextSelectedItem).toHaveAttribute('aria-checked', 'true');
      itemText = within(nextSelectedItem).getByText('Bleh');
      expect(itemText).toBeTruthy();
      checkmark = within(nextSelectedItem).getByRole('img');
      expect(checkmark).toBeTruthy();

      // Make sure there is only a single checkmark in the entire menu
      let checkmarks = tree.getAllByRole('img');
      expect(checkmarks.length).toBe(1);

      expect(onSelectionChange).toBeCalledTimes(1);
      expect(onSelectionChange.mock.calls[0][0].has('Bleh')).toBeTruthy();
    });

    it.each`
    Name        | Component | props
      ${'Menu'}   | ${Menu}   | ${{onSelectionChange, selectedKeys: ['Blah']}}
    `('$Name supports selectedKeys (controlled)', async function ({Component, props}) {
      // Check that correct menu item is selected by default
      let tree = renderComponent(Component, {}, props);
      await waitForDomChange();
      let menu = tree.getByRole('menu');
      let menuItems = within(menu).getAllByRole('menuitemradio');
      let selectedItem = menuItems[3];
      expect(selectedItem).toBe(document.activeElement);
      expect(selectedItem).toHaveAttribute('aria-checked', 'true');
      expect(selectedItem).toHaveAttribute('tabindex', '0');
      let itemText = within(selectedItem).getByText('Blah');
      expect(itemText).toBeTruthy();
      let checkmark = within(selectedItem).getByRole('img');
      expect(checkmark).toBeTruthy();
    
      // Select a different menu item via enter
      let nextSelectedItem = menuItems[4];
      fireEvent.keyDown(nextSelectedItem, {key: 'Enter', code: 13, charCode: 13});
      expect(nextSelectedItem).toHaveAttribute('aria-checked', 'false');
      expect(selectedItem).toHaveAttribute('aria-checked', 'true');
      checkmark = within(selectedItem).getByRole('img');
      expect(checkmark).toBeTruthy();

      // Make sure there is only a single checkmark in the entire menu
      let checkmarks = tree.getAllByRole('img');
      expect(checkmarks.length).toBe(1);

      expect(onSelectionChange).toBeCalledTimes(1);
      expect(onSelectionChange.mock.calls[0][0].has('Bleh')).toBeTruthy();
    });

    it.each`
      Name        | Component | props
      ${'Menu'}   | ${Menu}   | ${{onSelectionChange}}
      ${'V2Menu'} | ${V2Menu} | ${{onSelect}}
    `('$Name supports using space key to change item selection', async function ({Component, props}) {
      let tree = renderComponent(Component, {}, props);
      await waitForDomChange();
      let menu = tree.getByRole('menu');
      let menuItems = within(menu).getAllByRole('menuitemradio');
    
      // Trigger a menu item via space
      let item = menuItems[4];
      fireEvent.keyDown(item, {key: ' ', code: 32, charCode: 32});
      if (Component === Menu) {
        expect(item).toHaveAttribute('aria-checked', 'true');
        let checkmark = within(item).getByRole('img');
        expect(checkmark).toBeTruthy();
  
        // Make sure there is only a single checkmark in the entire menu
        let checkmarks = tree.getAllByRole('img');
        expect(checkmarks.length).toBe(1);
      }

      // Verify onSelectionChange is called
      if (Component === Menu) {
        expect(onSelectionChange).toBeCalledTimes(1);
        expect(onSelectionChange.mock.calls[0][0].has('Bleh')).toBeTruthy();
      } else {
        expect(onSelect).toBeCalledTimes(1);
        expect(onSelect.mock.calls[0][0]).toBe('bleh');
      }
    });

    it.each`
      Name        | Component | props
      ${'Menu'}   | ${Menu}   | ${{onSelectionChange}}
      ${'V2Menu'} | ${V2Menu} | ${{onSelect}}
    `('$Name supports using click to change item selection', async function ({Component, props}) {
      let tree = renderComponent(Component, {}, props);
      await waitForDomChange();
      let menu = tree.getByRole('menu');
      let menuItems = within(menu).getAllByRole('menuitemradio');
    
      // Trigger a menu item via press
      let item = menuItems[4];
      triggerPress(item);
      if (Component === Menu) {
        expect(item).toHaveAttribute('aria-checked', 'true');
        let checkmark = within(item).getByRole('img');
        expect(checkmark).toBeTruthy();
  
        // Make sure there is only a single checkmark in the entire menu
        let checkmarks = tree.getAllByRole('img');
        expect(checkmarks.length).toBe(1);
      }

      // Verify onSelectionChange is called
      if (Component === Menu) {
        expect(onSelectionChange).toBeCalledTimes(1);
        expect(onSelectionChange.mock.calls[0][0].has('Bleh')).toBeTruthy();
      } else {
        expect(onSelect).toBeCalledTimes(1);
        expect(onSelect.mock.calls[0][0]).toBe('bleh');
      }
    });
    
    it.each`
      Name        | Component | props
      ${'Menu'}   | ${Menu}   | ${{onSelectionChange, disabledKeys: ['Baz']}}
      ${'V2Menu'} | ${V2Menu} | ${{onSelect}}
    `('$Name supports disabled items', async function ({Component, props}) {
      let tree = renderComponent(Component, {}, props);
      await waitForDomChange();
      let menu = tree.getByRole('menu');
      let menuItems = within(menu).getAllByRole('menuitemradio');
    
      // Attempt to trigger the disabled item
      let disabledItem = menuItems[2];
      triggerPress(disabledItem);
      expect(disabledItem).toHaveAttribute('aria-checked', 'false');
      expect(disabledItem).toHaveAttribute('aria-disabled', 'true');

      // Make sure there are no checkmarks
      let checkmarks = tree.queryAllByRole('img');
      expect(checkmarks.length).toBe(0);

      // Verify onSelectionChange is not called
      if (Component === Menu) {
        expect(onSelectionChange).toBeCalledTimes(0);
      } else {
        expect(onSelect).toBeCalledTimes(0);
      }
    });
  });

  describe('supports multi selection', function () {
    it.each`
      Name        | Component | props
      ${'Menu'}   | ${Menu}   | ${{onSelectionChange, selectionMode: 'multiple'}}
    `('$Name supports selecting multiple items', async function ({Component, props}) {
      let tree = renderComponent(Component, {}, props);
      await waitForDomChange();
      let menu = tree.getByRole('menu');
      
      // Make sure nothing is checked by default
      let checkmarks = tree.queryAllByRole('img');
      expect(checkmarks.length).toBe(0);

      let menuItems = within(menu).getAllByRole('menuitemcheckbox');
      let firstItem = menuItems[3];
      triggerPress(firstItem);
      expect(firstItem).toHaveAttribute('aria-checked', 'true');
      let checkmark = within(firstItem).getByRole('img');
      expect(checkmark).toBeTruthy();
    
      // Select a different menu item
      let secondItem = menuItems[1];
      triggerPress(secondItem);
      expect(secondItem).toHaveAttribute('aria-checked', 'true');
      checkmark = within(secondItem).getByRole('img');
      expect(checkmark).toBeTruthy();

      // Make sure there are multiple checkmark in the entire menu
      checkmarks = tree.getAllByRole('img');
      expect(checkmarks.length).toBe(2);

      expect(onSelectionChange).toBeCalledTimes(2);
      expect(onSelectionChange.mock.calls[0][0].has('Blah')).toBeTruthy();
      expect(onSelectionChange.mock.calls[1][0].has('Bar')).toBeTruthy();
    });

    it.each`
      Name        | Component | props
      ${'Menu'}   | ${Menu}   | ${{onSelectionChange, selectionMode: 'multiple', defaultSelectedKeys: ['Foo', 'Bar']}}
    `('$Name supports multiple defaultSelectedKeys (uncontrolled)', async function ({Component, props}) {
      let tree = renderComponent(Component, {}, props);
      await waitForDomChange();
      let menu = tree.getByRole('menu');
      
      // Make sure two items are checked by default
      let checkmarks = tree.getAllByRole('img');
      expect(checkmarks.length).toBe(2);

      let menuItems = within(menu).getAllByRole('menuitemcheckbox');
      let firstItem = menuItems[0];
      let secondItem = menuItems[1];
      
      expect(firstItem).toHaveAttribute('aria-checked', 'true');
      expect(secondItem).toHaveAttribute('aria-checked', 'true');
      let itemText = within(firstItem).getByText('Foo');
      expect(itemText).toBeTruthy();
      itemText = within(secondItem).getByText('Bar');
      expect(itemText).toBeTruthy();
      let checkmark = within(firstItem).getByRole('img');
      expect(checkmark).toBeTruthy();
      checkmark = within(secondItem).getByRole('img');
      expect(checkmark).toBeTruthy();
         
      // Select a different menu item
      let thirdItem = menuItems[4];
      triggerPress(thirdItem);
      expect(thirdItem).toHaveAttribute('aria-checked', 'true');
      checkmark = within(thirdItem).getByRole('img');
      expect(checkmark).toBeTruthy();

      // Make sure there are now three checkmarks
      checkmarks = tree.getAllByRole('img');
      expect(checkmarks.length).toBe(3);

      expect(onSelectionChange).toBeCalledTimes(1);
      expect(onSelectionChange.mock.calls[0][0].has('Bleh')).toBeTruthy();
      expect(onSelectionChange.mock.calls[0][0].has('Foo')).toBeTruthy();
      expect(onSelectionChange.mock.calls[0][0].has('Bar')).toBeTruthy();
    });

    it.each`
      Name        | Component | props
      ${'Menu'}   | ${Menu}   | ${{onSelectionChange, selectionMode: 'multiple', selectedKeys: ['Foo', 'Bar']}}
    `('$Name supports multiple selectedKeys (controlled)', async function ({Component, props}) {
      let tree = renderComponent(Component, {}, props);
      await waitForDomChange();
      let menu = tree.getByRole('menu');
      
      // Make sure two items are checked by default
      let checkmarks = tree.getAllByRole('img');
      expect(checkmarks.length).toBe(2);

      let menuItems = within(menu).getAllByRole('menuitemcheckbox');
      let firstItem = menuItems[0];
      let secondItem = menuItems[1];
      
      expect(firstItem).toHaveAttribute('aria-checked', 'true');
      expect(secondItem).toHaveAttribute('aria-checked', 'true');
      let itemText = within(firstItem).getByText('Foo');
      expect(itemText).toBeTruthy();
      itemText = within(secondItem).getByText('Bar');
      expect(itemText).toBeTruthy();
      let checkmark = within(firstItem).getByRole('img');
      expect(checkmark).toBeTruthy();
      checkmark = within(secondItem).getByRole('img');
      expect(checkmark).toBeTruthy();
        
      // Select a different menu item
      let thirdItem = menuItems[4];
      triggerPress(thirdItem);
      expect(thirdItem).toHaveAttribute('aria-checked', 'false');
      checkmark = within(thirdItem).queryByRole('img');
      expect(checkmark).toBeNull();

      // Make sure there are still two checkmarks
      checkmarks = tree.getAllByRole('img');
      expect(checkmarks.length).toBe(2);

      expect(onSelectionChange).toBeCalledTimes(1);
      expect(onSelectionChange.mock.calls[0][0].has('Bleh')).toBeTruthy();
    });

    it.each`
      Name        | Component | props
      ${'Menu'}   | ${Menu}   | ${{onSelectionChange, selectionMode: 'multiple', defaultSelectedKeys: ['Foo', 'Bar']}}
    `('$Name supports deselection', async function ({Component, props}) {
      let tree = renderComponent(Component, {}, props);
      await waitForDomChange();
      let menu = tree.getByRole('menu');
      
      // Make sure two items are checked by default
      let checkmarks = tree.getAllByRole('img');
      expect(checkmarks.length).toBe(2);

      let menuItems = within(menu).getAllByRole('menuitemcheckbox');
      let firstItem = menuItems[0];
      let secondItem = menuItems[1];
      
      expect(firstItem).toHaveAttribute('aria-checked', 'true');
      expect(secondItem).toHaveAttribute('aria-checked', 'true');
      let itemText = within(firstItem).getByText('Foo');
      expect(itemText).toBeTruthy();
      itemText = within(secondItem).getByText('Bar');
      expect(itemText).toBeTruthy();
      let checkmark = within(firstItem).getByRole('img');
      expect(checkmark).toBeTruthy();
      checkmark = within(secondItem).getByRole('img');
      expect(checkmark).toBeTruthy();
         
      // Deselect the first item
      triggerPress(firstItem);
      expect(firstItem).toHaveAttribute('aria-checked', 'false');
      checkmark = within(firstItem).queryByRole('img');
      expect(checkmark).toBeNull();

      // Make sure there only a single checkmark now
      checkmarks = tree.getAllByRole('img');
      expect(checkmarks.length).toBe(1);

      expect(onSelectionChange).toBeCalledTimes(1);
      expect(onSelectionChange.mock.calls[0][0].has('Bar')).toBeTruthy();
    });

    it.each`
      Name        | Component | props
      ${'Menu'}   | ${Menu}   | ${{onSelectionChange, selectionMode: 'multiple', defaultSelectedKeys: ['Foo', 'Bar'], disabledKeys: ['Baz']}}
    `('$Name supports disabledKeys', async function ({Component, props}) {
      let tree = renderComponent(Component, {}, props);
      await waitForDomChange();
      let menu = tree.getByRole('menu');

      // Attempt to trigger disabled item
      let menuItems = within(menu).getAllByRole('menuitemcheckbox');
      let disabledItem = menuItems[2];
      triggerPress(disabledItem);
      
      expect(disabledItem).toHaveAttribute('aria-checked', 'false');
      expect(disabledItem).toHaveAttribute('aria-disabled', 'true');
         
      // Make sure that only two items are checked still
      let checkmarks = tree.getAllByRole('img');
      expect(checkmarks.length).toBe(2);

      expect(onSelectionChange).toBeCalledTimes(0);
    });
  });

  describe('supports no selection', function () {
    it.each`
      Name        | Component | props
      ${'Menu'}   | ${Menu}   | ${{onSelectionChange, selectionMode: 'none'}}
    `('$Name prevents selection of any items', async function ({Component, props}) {
      let tree = renderComponent(Component, {}, props);
      await waitForDomChange();
      let menu = tree.getByRole('menu');
      
      // Make sure nothing is checked by default
      let checkmarks = tree.queryAllByRole('img');
      expect(checkmarks.length).toBe(0);

      // Attempt to select a variety of items via enter, space, and click
      let menuItems = within(menu).getAllByRole('menuitem');
      let firstItem = menuItems[3];
      let secondItem = menuItems[4];
      let thirdItem = menuItems[1];
      triggerPress(firstItem);
      fireEvent.keyDown(secondItem, {key: ' ', code: 32, charCode: 32});
      fireEvent.keyDown(thirdItem, {key: 'Enter', code: 13, charCode: 13});
      expect(firstItem).not.toHaveAttribute('aria-checked', 'true');
      expect(secondItem).not.toHaveAttribute('aria-checked', 'true');
      expect(thirdItem).not.toHaveAttribute('aria-checked', 'true');
      
      // Make sure nothing is still checked
      checkmarks = tree.queryAllByRole('img');
      expect(checkmarks.length).toBe(0);
      expect(onSelectionChange).toBeCalledTimes(0);
    });
  });
});<|MERGE_RESOLUTION|>--- conflicted
+++ resolved
@@ -1,6 +1,3 @@
-<<<<<<< HEAD
-import {cleanup, fireEvent, render, waitForDomChange, within} from '@testing-library/react';
-=======
 /*
  * Copyright 2020 Adobe. All rights reserved.
  * This file is licensed to you under the Apache License, Version 2.0 (the "License");
@@ -13,8 +10,7 @@
  * governing permissions and limitations under the License.
  */
 
-import {cleanup, render} from '@testing-library/react';
->>>>>>> edbe9c5a
+import {cleanup, fireEvent, render, waitForDomChange, within} from '@testing-library/react';
 import {Item, Menu, Section} from '../';
 import {MenuContext} from '../src/context';
 import {Provider} from '@react-spectrum/provider';
