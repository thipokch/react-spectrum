--- conflicted
+++ resolved
@@ -227,15 +227,10 @@
     expect(checkboxes[2]).not.toHaveAttribute('disabled');
   });
 
-<<<<<<< HEAD
-  it('sets readOnly on each checkbox', () => {
+  it('sets aria-readonly="true" on each checkbox', () => {
     let groupOnChangeSpy = jest.fn();
     let checkboxOnChangeSpy = jest.fn();
     let {getAllByRole, getByLabelText} = render(
-=======
-  it('sets aria-readonly="true" on each checkbox', () => {
-    let {getAllByRole} = render(
->>>>>>> e066b675
       <CheckboxGroup
         groupProps={{label: 'Favorite Pet', isReadOnly: true, onChange: groupOnChangeSpy}}
         checkboxProps={[
@@ -246,23 +241,17 @@
     );
 
     let checkboxes = getAllByRole('checkbox') as HTMLInputElement[];
-<<<<<<< HEAD
-    expect(checkboxes[0]).toHaveAttribute('readonly');
-    expect(checkboxes[1]).toHaveAttribute('readonly');
-    expect(checkboxes[2]).toHaveAttribute('readonly');
-    expect(checkboxes[2].checked).toBeFalsy();
-    let dragons = getByLabelText('Dragons');
-
-    act(() => {userEvent.click(dragons);});
-
-    expect(groupOnChangeSpy).toHaveBeenCalledTimes(0);
-    expect(checkboxOnChangeSpy).toHaveBeenCalledTimes(0);
-    expect(checkboxes[2].checked).toBeFalsy();
-=======
     expect(checkboxes[0]).toHaveAttribute('aria-readonly', 'true');
     expect(checkboxes[1]).toHaveAttribute('aria-readonly', 'true');
     expect(checkboxes[2]).toHaveAttribute('aria-readonly', 'true');
->>>>>>> e066b675
+    expect(checkboxes[2].checked).toBeFalsy();
+    let dragons = getByLabelText('Dragons');
+
+    act(() => {userEvent.click(dragons);});
+
+    expect(groupOnChangeSpy).toHaveBeenCalledTimes(0);
+    expect(checkboxOnChangeSpy).toHaveBeenCalledTimes(0);
+    expect(checkboxes[2].checked).toBeFalsy();
   });
 
   it('should not update state for readonly checkbox', () => {
