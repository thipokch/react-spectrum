--- conflicted
+++ resolved
@@ -62,7 +62,6 @@
     box-shadow: 0 0 0 1px var(--spectrum-dropdown-border-color-key-focus);
   }
 
-<<<<<<< HEAD
   .spectrum-FieldButton {
     &:focus {
       box-shadow: 0 0 0 2px var(--spectrum-dropdown-border-color-key-focus);
@@ -70,9 +69,7 @@
   }
 
   &.is-invalid,
-=======
   &.spectrum-InputGroup--invalid,
->>>>>>> 3b04aec5
   &:invalid {
     .spectrum-FieldButton,
     .spectrum-InputGroup-input {
