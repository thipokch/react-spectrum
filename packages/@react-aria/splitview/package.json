{
  "name": "@react-aria/splitview",
  "version": "3.0.0",
  "private": true,
  "main": "src/index.ts",
  "private": true,
  "description": "Spectrum UI components in React",
  "repository": {
    "type": "git",
    "url": "https://github.com/adobe/react-spectrum"
  },
  "dependencies": {
    "@react-aria/interactions": "^3.0.0",
    "@react-aria/utils": "^3.0.0",
<<<<<<< HEAD
    "@react-stately/splitview": "^3.0.0",
=======
>>>>>>> 654d0164
    "@react-types/shared": "^3.0.0",
    "react": "^16.8.0"
  }
}<|MERGE_RESOLUTION|>--- conflicted
+++ resolved
@@ -3,7 +3,6 @@
   "version": "3.0.0",
   "private": true,
   "main": "src/index.ts",
-  "private": true,
   "description": "Spectrum UI components in React",
   "repository": {
     "type": "git",
@@ -12,10 +11,7 @@
   "dependencies": {
     "@react-aria/interactions": "^3.0.0",
     "@react-aria/utils": "^3.0.0",
-<<<<<<< HEAD
     "@react-stately/splitview": "^3.0.0",
-=======
->>>>>>> 654d0164
     "@react-types/shared": "^3.0.0",
     "react": "^16.8.0"
   }
