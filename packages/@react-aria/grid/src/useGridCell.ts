/*
 * Copyright 2020 Adobe. All rights reserved.
 * This file is licensed to you under the Apache License, Version 2.0 (the "License");
 * you may not use this file except in compliance with the License. You may obtain a copy
 * of the License at http://www.apache.org/licenses/LICENSE-2.0
 *
 * Unless required by applicable law or agreed to in writing, software distributed under
 * the License is distributed on an "AS IS" BASIS, WITHOUT WARRANTIES OR REPRESENTATIONS
 * OF ANY KIND, either express or implied. See the License for the specific language
 * governing permissions and limitations under the License.
 */

import {focusSafely, getFocusableTreeWalker} from '@react-aria/focus';
import {GridCollection} from '@react-types/grid';
import {gridKeyboardDelegates} from './utils';
import {GridState} from '@react-stately/grid';
import {HTMLAttributes, KeyboardEvent as ReactKeyboardEvent, RefObject} from 'react';
import {isFocusVisible, usePress} from '@react-aria/interactions';
import {mergeProps} from '@react-aria/utils';
import {Node as RSNode} from '@react-types/shared';
import {useLocale} from '@react-aria/i18n';
import {useSelectableItem} from '@react-aria/selection';

interface GridCellProps {
  node: RSNode<unknown>,
  ref: RefObject<HTMLElement>,
  isVirtualized?: boolean,
  isDisabled?: boolean,

  /* when a cell is focused, should the cell or it's first focusable item be focused */
<<<<<<< HEAD
  focusMode?: 'child' | 'cell'
=======
  focusMode?: 'child' | 'cell',
  shouldSelectOnPressUp?: boolean
>>>>>>> 5804c60f
}

interface GridCellAria {
  gridCellProps: HTMLAttributes<HTMLElement>
}

export function useGridCell<T, C extends GridCollection<T>>(props: GridCellProps, state: GridState<T, C>): GridCellAria {
  let {
    node,
    ref,
    isVirtualized,
    isDisabled,
<<<<<<< HEAD
    focusMode = 'child'
=======
    focusMode = 'child',
    shouldSelectOnPressUp
>>>>>>> 5804c60f
  } = props;

  let {direction} = useLocale();
  let keyboardDelegate = gridKeyboardDelegates.get(state);

  // Handles focusing the cell. If there is a focusable child,
  // it is focused, otherwise the cell itself is focused.
  let focus = () => {
    let treeWalker = getFocusableTreeWalker(ref.current);
    if (focusMode === 'child') {
<<<<<<< HEAD
      let focusable = state.selectionManager.focusedChild === 'last'
=======
      let focusable = state.selectionManager.childFocusStrategy === 'last'
>>>>>>> 5804c60f
        ? last(treeWalker)
        : treeWalker.firstChild() as HTMLElement;
      if (focusable) {
        focusSafely(focusable);
        return;
      }
    }

    if (!ref.current.contains(document.activeElement)) {
      focusSafely(ref.current);
    }
  };

  let {itemProps} = useSelectableItem({
    selectionManager: state.selectionManager,
    key: node.key,
    ref,
    isVirtualized,
    focus,
    shouldSelectOnPressUp
  });

  // TODO: move into useSelectableItem?
  let {pressProps} = usePress({...itemProps, isDisabled});

  let onKeyDown = (e: ReactKeyboardEvent) => {
    let walker = getFocusableTreeWalker(ref.current);
    walker.currentNode = document.activeElement;

    switch (e.key) {
      case 'ArrowLeft': {
        // Find the next focusable element within the cell.
        let focusable = direction === 'rtl'
          ? walker.nextNode() as HTMLElement
          : walker.previousNode() as HTMLElement;

        // Don't focus the cell itself if focusMode is "child"
        if (focusMode === 'child' && focusable === ref.current) {
          focusable = null;
        }

        if (focusable) {
          e.preventDefault();
          e.stopPropagation();
          focusSafely(focusable);
        } else {
          // If there is no next focusable child, then move to the next cell to the left of this one.
          // This will be handled by useSelectableCollection. However, if there is no cell to the left
          // of this one, only one column, and the grid doesn't focus rows, then the next key will be the
          // same as this one. In that case we need to handle focusing either the cell or the first/last
          // child, depending on the focus mode.
          let prev = keyboardDelegate.getKeyLeftOf(node.key);
          if (prev !== node.key) {
            break;
          }

          e.preventDefault();
          e.stopPropagation();
          if (focusMode === 'cell' && direction === 'rtl') {
            focusSafely(ref.current);
          } else {
            walker.currentNode = ref.current;
            focusable = direction === 'rtl'
              ? walker.firstChild() as HTMLElement
              : last(walker);
            if (focusable) {
              focusSafely(focusable);
            }
          }
        }
        break;
      }
      case 'ArrowRight': {
        let focusable = direction === 'rtl'
          ? walker.previousNode() as HTMLElement
          : walker.nextNode() as HTMLElement;

        if (focusMode === 'child' && focusable === ref.current) {
          focusable = null;
        }

        if (focusable) {
          e.preventDefault();
          e.stopPropagation();
          focusSafely(focusable);
        } else {
          let next = keyboardDelegate.getKeyRightOf(node.key);
          if (next !== node.key) {
            break;
          }

          e.preventDefault();
          e.stopPropagation();
          if (focusMode === 'cell' && direction === 'ltr') {
            focusSafely(ref.current);
          } else {
            walker.currentNode = ref.current;
            focusable = direction === 'rtl'
              ? last(walker)
              : walker.firstChild() as HTMLElement;
            if (focusable) {
              focusSafely(focusable);
            }
          }
        }
        break;
      }
      case 'ArrowUp':
      case 'ArrowDown':
        // Prevent this event from reaching cell children, e.g. menu buttons. We want arrow keys to navigate
        // to the cell above/below instead. We need to re-dispatch the event from a higher parent so it still
        // bubbles and gets handled by useSelectableCollection.
        if (!e.altKey && ref.current.contains(e.target as HTMLElement)) {
          e.stopPropagation();
          e.preventDefault();
          ref.current.parentElement.dispatchEvent(
            new KeyboardEvent(e.nativeEvent.type, e.nativeEvent)
          );
        }
        break;
    }
  };

  // Grid cells can have focusable elements inside them. In this case, focus should
  // be marshalled to that element rather than focusing the cell itself.
  let onFocus = (e) => {
    if (e.target !== ref.current) {
      // useSelectableItem only handles setting the focused key when
      // the focused element is the gridcell itself. We also want to
      // set the focused key when a child element receives focus.
      // If focus is currently visible (e.g. the user is navigating with the keyboard),
      // then skip this. We want to restore focus to the previously focused row/cell
      // in that case since the table should act like a single tab stop.
      if (!isFocusVisible()) {
        state.selectionManager.setFocusedKey(node.key);
      }
      return;
    }

    // If the cell itself is focused, wait a frame so that focus finishes propagatating
    // up to the tree, and move focus to a focusable child if possible.
    requestAnimationFrame(() => {
      if (focusMode === 'child' && document.activeElement === ref.current) {
        focus();
      }
    });
  };

  let gridCellProps: HTMLAttributes<HTMLElement> = mergeProps(pressProps, {
    role: 'gridcell',
    onKeyDownCapture: onKeyDown,
    onFocus
  });

  if (isVirtualized) {
    gridCellProps['aria-colindex'] = node.index + 1; // aria-colindex is 1-based
  }

  return {
    gridCellProps
  };
}

function last(walker: TreeWalker) {
  let next: HTMLElement;
  let last: HTMLElement;
  do {
    last = walker.lastChild() as HTMLElement;
    if (last) {
      next = last;
    }
  } while (last);
  return next;
}<|MERGE_RESOLUTION|>--- conflicted
+++ resolved
@@ -28,12 +28,8 @@
   isDisabled?: boolean,
 
   /* when a cell is focused, should the cell or it's first focusable item be focused */
-<<<<<<< HEAD
-  focusMode?: 'child' | 'cell'
-=======
   focusMode?: 'child' | 'cell',
   shouldSelectOnPressUp?: boolean
->>>>>>> 5804c60f
 }
 
 interface GridCellAria {
@@ -46,12 +42,8 @@
     ref,
     isVirtualized,
     isDisabled,
-<<<<<<< HEAD
-    focusMode = 'child'
-=======
     focusMode = 'child',
     shouldSelectOnPressUp
->>>>>>> 5804c60f
   } = props;
 
   let {direction} = useLocale();
@@ -62,11 +54,7 @@
   let focus = () => {
     let treeWalker = getFocusableTreeWalker(ref.current);
     if (focusMode === 'child') {
-<<<<<<< HEAD
-      let focusable = state.selectionManager.focusedChild === 'last'
-=======
       let focusable = state.selectionManager.childFocusStrategy === 'last'
->>>>>>> 5804c60f
         ? last(treeWalker)
         : treeWalker.firstChild() as HTMLElement;
       if (focusable) {
