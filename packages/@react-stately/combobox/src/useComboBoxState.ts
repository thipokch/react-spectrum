/*
 * Copyright 2020 Adobe. All rights reserved.
 * This file is licensed to you under the Apache License, Version 2.0 (the "License");
 * you may not use this file except in compliance with the License. You may obtain a copy
 * of the License at http://www.apache.org/licenses/LICENSE-2.0
 *
 * Unless required by applicable law or agreed to in writing, software distributed under
 * the License is distributed on an "AS IS" BASIS, WITHOUT WARRANTIES OR REPRESENTATIONS
 * OF ANY KIND, either express or implied. See the License for the specific language
 * governing permissions and limitations under the License.
 */

import {CollectionBase, SingleSelection} from '@react-types/shared';
import {useControlledState} from '@react-stately/utils';
import {useSelectState} from '@react-stately/select';
import {useState} from 'react';


export interface ComboBoxState<T> {
  // collection: Collection<Node<T>>,
  // // disabledKeys: Set<Key>,   will combobox have disabled items in its list?
  // selectionManager: SelectionManager,
  isOpen: boolean,
  setOpen: (isOpen: boolean) => void,
  value: string,
  setValue: (value: string) => void
  // TODO add liststate types and menutrigger types here
}

interface ComboBoxProps<T> extends CollectionBase<T>, SingleSelection {
  isOpen?: boolean,
  defaultOpen?: boolean,
  onOpenChange?: (isOpen: boolean) => void,
  inputValue?: string,
  defaultInputValue?: string,
  onInputChange?: (value: string) => void,
  onFilter?: (value: string) => void,
  allowsCustomValue?: boolean,
  onCustomValue?: (value: string) => void,
  completionMode?: 'suggest' | 'complete',
  menuTrigger?: 'focus' | 'input' | 'manual'
}

export function useComboBoxState<T>(props: ComboBoxProps<T>): ComboBoxState<T> {
  let itemsControlled = !!props.onFilter;
  let menuControlled = props.isOpen !== undefined;
  let valueControlled = props.inputValue !== undefined;
  let selectedControlled = !!props.selectedKey;

  // listState (uncontrolled), gives us collection and selectionManager
<<<<<<< HEAD
  let selectedKeys = props.selectedKey ? [props.selectedKey] : undefined;
  let defaultSelectedKeys = props.defaultSelectedKey ? [props.defaultSelectedKey] : undefined;
  // Probably should have a default here for onSelectionChange (console errors right now)
  let onSelectionChange = (keys) => props.onSelectionChange(Array.from(keys)[0]);
  let listState = useListState({
    ...props,
    selectedKeys,
    defaultSelectedKeys,
    onSelectionChange,
    selectionMode: 'single'
  });
  let areThereItems = listState.collection.size > 0;


  let menuState = useMenuTriggerState(props);

=======
  let selectState  = useSelectState(props);
  //  let areThereItems = listState.collection.size > 0;
>>>>>>> 89aad0e0

  let [value, setValue] = useControlledState(toString(props.inputValue), toString(props.defaultInputValue) || '', props.onInputChange);

  // For completionMode = complete
  let [suggestionValue, setSuggestionValue] = useState('');

  // selectedItemState (aria-activedecendent), maybe just need to modify useSelectableItem or something


  return {
    ...selectState,
    value,
    setValue
  };
}


function toString(val) {
  if (val == null) {
    return;
  }

  return val.toString();
}<|MERGE_RESOLUTION|>--- conflicted
+++ resolved
@@ -48,27 +48,8 @@
   let selectedControlled = !!props.selectedKey;
 
   // listState (uncontrolled), gives us collection and selectionManager
-<<<<<<< HEAD
-  let selectedKeys = props.selectedKey ? [props.selectedKey] : undefined;
-  let defaultSelectedKeys = props.defaultSelectedKey ? [props.defaultSelectedKey] : undefined;
-  // Probably should have a default here for onSelectionChange (console errors right now)
-  let onSelectionChange = (keys) => props.onSelectionChange(Array.from(keys)[0]);
-  let listState = useListState({
-    ...props,
-    selectedKeys,
-    defaultSelectedKeys,
-    onSelectionChange,
-    selectionMode: 'single'
-  });
-  let areThereItems = listState.collection.size > 0;
-
-
-  let menuState = useMenuTriggerState(props);
-
-=======
   let selectState  = useSelectState(props);
   //  let areThereItems = listState.collection.size > 0;
->>>>>>> 89aad0e0
 
   let [value, setValue] = useControlledState(toString(props.inputValue), toString(props.defaultInputValue) || '', props.onInputChange);
 
